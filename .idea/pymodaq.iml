<?xml version="1.0" encoding="UTF-8"?>
<module type="PYTHON_MODULE" version="4">
  <component name="NewModuleRootManager">
    <content url="file://$MODULE_DIR$" />
    <orderEntry type="inheritedJdk" />
    <orderEntry type="sourceFolder" forTests="false" />
<<<<<<< HEAD
=======
    <orderEntry type="module" module-name="plugins" />
    <orderEntry type="module" module-name="pymodaq_plugins" />
    <orderEntry type="module" module-name="gestion_benevoles" />
    <orderEntry type="module" module-name="pyicic" />
    <orderEntry type="module" module-name="phconvert" />
    <orderEntry type="module" module-name="Various_Scripts" />
    <orderEntry type="module" module-name="pymodaq_pid_models" />
    <orderEntry type="module" module-name="holography" />
    <orderEntry type="module" module-name="pymodaq_spectro" />
    <orderEntry type="module" module-name="django_test" />
    <orderEntry type="module" module-name="couts_complets" />
    <orderEntry type="module" module-name="pymodaq_plugins" />
  </component>
  <component name="PackageRequirementsSettings">
    <option name="requirementsPath" value="" />
  </component>
  <component name="PyDocumentationSettings">
    <option name="myDocStringFormat" value="NumPy" />
>>>>>>> 2dacf6a1
  </component>
  <component name="TestRunnerService">
    <option name="PROJECT_TEST_RUNNER" value="Unittests" />
  </component>
</module><|MERGE_RESOLUTION|>--- conflicted
+++ resolved
@@ -4,8 +4,6 @@
     <content url="file://$MODULE_DIR$" />
     <orderEntry type="inheritedJdk" />
     <orderEntry type="sourceFolder" forTests="false" />
-<<<<<<< HEAD
-=======
     <orderEntry type="module" module-name="plugins" />
     <orderEntry type="module" module-name="pymodaq_plugins" />
     <orderEntry type="module" module-name="gestion_benevoles" />
@@ -24,7 +22,6 @@
   </component>
   <component name="PyDocumentationSettings">
     <option name="myDocStringFormat" value="NumPy" />
->>>>>>> 2dacf6a1
   </component>
   <component name="TestRunnerService">
     <option name="PROJECT_TEST_RUNNER" value="Unittests" />
